"""
profile endpoints implementation
- Profile viewing with privacy controls
- Profile management
- CV upload handling
"""

import logging
from uuid import UUID
from fastapi import APIRouter, Depends, HTTPException, status, UploadFile, File
from sqlalchemy.ext.asyncio import AsyncSession
from typing import Union, Optional
import shutil
import os
from datetime import timedelta
from app.db.database import get_db
from app.models.user import User
from app.schemas.user import UserRead, UserPublic, UserUpdate, UserProfileCompletion
from app.core.security import get_current_active_user, get_current_active_admin
from app.crud.user import (
    get_user_by_id,
    update_user,
    upload_user_cv,
    get_profile_completion
)
from google.cloud.exceptions import GoogleCloudError
from urllib.parse import urlparse
from app.core.config import settings
<<<<<<< HEAD
=======

from app.utils.file_handling import save_uploaded_file, delete_user_file
from fastapi.responses import FileResponse
>>>>>>> 016a3593
from app.utils.file_handling import save_uploaded_file, delete_user_file, bucket
from fastapi.responses import FileResponse, RedirectResponse

logger = logging.getLogger(__name__)
<<<<<<< HEAD
=======

>>>>>>> 016a3593

router = APIRouter(prefix="/profiles", tags=["profiles"])

@router.get("/me", response_model=UserRead)
async def get_own_profile(
    current_user: User = Depends(get_current_active_user)
):
    """
    Get current user's full profile (always visible to owner)
    """
    return current_user

@router.get("/{user_id}", response_model=Union[UserRead, UserPublic])
async def get_profile(
    user_id: UUID,
    db: AsyncSession = Depends(get_db),
    current_user: User = Depends(get_current_active_user)
):
    """
    Get user profile with privacy control
    - Full profile for owner/admins
    - Public view respects hide_profile
    - Recruiter tag visibility
    - Minimal info when profile hidden (only name + recruiter tag)
    """
    # Admin or owner can see full profile regardless
    is_owner_or_admin = str(current_user.id) == str(user_id) or current_user.is_admin
    
    user = await get_user_by_id(db, user_id)
    if not user:
        raise HTTPException(
            status_code=status.HTTP_404_NOT_FOUND,
            detail="User not found"
        )

    # Return full profile if owner/admin or profile not hidden
    if is_owner_or_admin or not user.hide_profile:
        return user
    
    # Return minimal public profile
    return UserPublic(
        id=user.id,
        full_name=user.full_name,
        recruiter_tag=user.recruiter_tag
    )

@router.get("/{user_id}/completion", response_model=UserProfileCompletion)
async def get_profile_completion_status(
    user_id: UUID,
    db: AsyncSession = Depends(get_db),
    current_user: User = Depends(get_current_active_user)
):
    """
    Get profile completion percentage
    Profile completion status
    """
    # Only allow users to check their own completion unless admin
    if str(current_user.id) != str(user_id) and not current_user.is_admin:
        raise HTTPException(
            status_code=status.HTTP_403_FORBIDDEN,
            detail="Can only check your own profile completion"
        )

    completion = await get_profile_completion(db, user_id)
    return completion

@router.put("/{user_id}", response_model=UserRead)
async def update_profile(
    user_id: UUID,
    user_update: UserUpdate,
    db: AsyncSession = Depends(get_db),
    current_user: User = Depends(get_current_active_user)
):
    """
    Update user profile
    - Only owner/admin can update
    - Supports recruiter tag toggle
    - Supports hide profile toggle
    - Validates required fields
    """
    # Verify ownership or admin rights
    if str(current_user.id) != str(user_id) and not current_user.is_admin:
        raise HTTPException(
            status_code=status.HTTP_403_FORBIDDEN,
            detail="Not authorized to update this profile"
        )

    user = await get_user_by_id(db, user_id)
    if not user:
        raise HTTPException(
            status_code=status.HTTP_404_NOT_FOUND,
            detail="User not found"
        )



    # Special handling for admin-only fields
    if not current_user.is_admin:
        if user_update.is_admin is not None:
            raise HTTPException(
                status_code=status.HTTP_403_FORBIDDEN,
                detail="Admin privileges required"
            )
        if user_update.is_active is not None:
            raise HTTPException(
                status_code=status.HTTP_403_FORBIDDEN,
                detail="Cannot modify account status"
            )
    # Validate required fields
    # Conditionally require profile fields for regular professionals only
    is_professional = not user.recruiter_tag and not current_user.is_admin
    if is_professional:
        required_fields = ["full_name", "email", "job_title", "industry", "location", "years_of_experience"]
        for field in required_fields:
            if getattr(user_update, field) is None:
                raise HTTPException(
                    status_code=status.HTTP_400_BAD_REQUEST,
                    detail=f"{field} is required for professional users"
                )


    updated_user = await update_user(db, user_id, user_update, current_user)
    if not updated_user:
        raise HTTPException(
            status_code=status.HTTP_500_INTERNAL_SERVER_ERROR,
            detail="Failed to update profile"
        )
    updated_user.update_profile_completion()

    await db.commit()

    return updated_user

@router.post("/{user_id}/cv", response_model=UserRead)
async def upload_cv(
    user_id: UUID,
    file: UploadFile = File(...),
    db: AsyncSession = Depends(get_db),
    current_user: User = Depends(get_current_active_user)
):
    """
    Upload or update user CV to Google Cloud Storage
    - Only owner/admin can upload
    - Supports PDF/DOCX files
    - Stores in GCS with proper access control
    - Updates user record with GCS URL
    """
    # Verify ownership or admin rights
    if str(current_user.id) != str(user_id) and not current_user.is_admin:
        raise HTTPException(
            status_code=status.HTTP_403_FORBIDDEN,
            detail="Not authorized to update this profile"
        )

    try:
        # Save file to GCS and get the URL
        cv_url = await save_uploaded_file(file, str(user_id))

        # Update user record with the new CV URL
        user = await get_user_by_id(db, user_id)
        if not user:
            raise HTTPException(
                status_code=status.HTTP_404_NOT_FOUND,
                detail="User not found"
            )

        user.cv_url = cv_url
        await db.commit()
        await db.refresh(user)

        return user

    except HTTPException as he:
        raise he
    except Exception as e:
        raise HTTPException(
            status_code=status.HTTP_500_INTERNAL_SERVER_ERROR,
            detail=f"Failed to upload CV to GCS: {str(e)}"
        )

@router.delete("/{user_id}/cv", status_code=status.HTTP_204_NO_CONTENT)
async def delete_cv(
    user_id: UUID,
    db: AsyncSession = Depends(get_db),
    current_user: User = Depends(get_current_active_user)
):
    """
    Remove user CV from Google Cloud Storage
    - Deletes file from GCS bucket
    - Clears CV URL from user record
    """
    # Verify ownership or admin rights
    if str(current_user.id) != str(user_id) and not current_user.is_admin:
        raise HTTPException(
            status_code=status.HTTP_403_FORBIDDEN,
            detail="Not authorized to update this profile"
        )

    user = await get_user_by_id(db, user_id)
    if not user:
        raise HTTPException(
            status_code=status.HTTP_404_NOT_FOUND,
            detail="User not found"
        )

    if not user.cv_url:
        raise HTTPException(
            status_code=status.HTTP_404_NOT_FOUND,
            detail="No CV found to delete"
        )

    try:
        # Delete from GCS
        success = await delete_user_file(user.cv_url)
        if not success:
            raise HTTPException(
                status_code=status.HTTP_500_INTERNAL_SERVER_ERROR,
                detail="Failed to delete CV from storage"
            )

        # Clear CV URL from user record
        user.cv_url = None
        await db.commit()

    except HTTPException as he:
        raise he
    except Exception as e:
        raise HTTPException(
            status_code=status.HTTP_500_INTERNAL_SERVER_ERROR,
            detail=f"Failed to delete CV: {str(e)}"
        )


@router.get("/{user_id}/cv")
async def download_cv(
    user_id: UUID,
    db: AsyncSession = Depends(get_db)
):
    user = await get_user_by_id(db, user_id)
    if not user or not user.cv_url:
        raise HTTPException(status.HTTP_404_NOT_FOUND, "CV not found")

    try:
        # Validate URL structure
        parsed_url = urlparse(user.cv_url)
        if not parsed_url.netloc.endswith('storage.googleapis.com'):
            raise ValueError("Invalid GCS URL format")

        # Extract bucket name and blob path from URL
        path_parts = parsed_url.path.lstrip('/').split('/')
        if len(path_parts) < 2:
            raise ValueError("Invalid GCS URL path structure")

        bucket_name = path_parts[0]
        blob_path = '/'.join(path_parts[1:]).split('?')[0]

        if bucket_name != settings.GCS_BUCKET_NAME:
            raise ValueError("Bucket name mismatch")

        # Get blob reference
        blob = bucket.blob(blob_path)
<<<<<<< HEAD

        if not blob.exists():
            raise HTTPException(status.HTTP_404_NOT_FOUND, "CV file not found in storage")

=======

        if not blob.exists():
            raise HTTPException(status.HTTP_404_NOT_FOUND, "CV file not found in storage")

>>>>>>> 016a3593
        # Generate fresh signed URL with 5 minute expiration
        new_url = blob.generate_signed_url(
            version="v4",
            expiration=timedelta(minutes=5),
            method="GET"
        )

        return RedirectResponse(url=new_url)

    except ValueError as e:
        logger.error(f"URL validation error: {str(e)}")
        raise HTTPException(
            status_code=status.HTTP_400_BAD_REQUEST,
            detail="Invalid CV URL format"
        )
    except GoogleCloudError as e:
        logger.error(f"GCS API error: {str(e)}")
        raise HTTPException(
            status_code=status.HTTP_503_SERVICE_UNAVAILABLE,
            detail="Storage service unavailable"
        )
    except Exception as e:
        logger.error(f"Unexpected error: {str(e)}", exc_info=True)
        raise HTTPException(
            status_code=status.HTTP_500_INTERNAL_SERVER_ERROR,
            detail="Failed to generate download URL"
        )
<|MERGE_RESOLUTION|>--- conflicted
+++ resolved
@@ -26,20 +26,11 @@
 from google.cloud.exceptions import GoogleCloudError
 from urllib.parse import urlparse
 from app.core.config import settings
-<<<<<<< HEAD
-=======
-
-from app.utils.file_handling import save_uploaded_file, delete_user_file
-from fastapi.responses import FileResponse
->>>>>>> 016a3593
 from app.utils.file_handling import save_uploaded_file, delete_user_file, bucket
 from fastapi.responses import FileResponse, RedirectResponse
 
 logger = logging.getLogger(__name__)
-<<<<<<< HEAD
-=======
-
->>>>>>> 016a3593
+
 
 router = APIRouter(prefix="/profiles", tags=["profiles"])
 
@@ -301,17 +292,10 @@
 
         # Get blob reference
         blob = bucket.blob(blob_path)
-<<<<<<< HEAD
 
         if not blob.exists():
             raise HTTPException(status.HTTP_404_NOT_FOUND, "CV file not found in storage")
 
-=======
-
-        if not blob.exists():
-            raise HTTPException(status.HTTP_404_NOT_FOUND, "CV file not found in storage")
-
->>>>>>> 016a3593
         # Generate fresh signed URL with 5 minute expiration
         new_url = blob.generate_signed_url(
             version="v4",
